# Copyright 2021 The Flax Authors.
#
# Licensed under the Apache License, Version 2.0 (the "License");
# you may not use this file except in compliance with the License.
# You may obtain a copy of the License at
#
#     http://www.apache.org/licenses/LICENSE-2.0
#
# Unless required by applicable law or agreed to in writing, software
# distributed under the License is distributed on an "AS IS" BASIS,
# WITHOUT WARRANTIES OR CONDITIONS OF ANY KIND, either express or implied.
# See the License for the specific language governing permissions and
# limitations under the License.

"""MNIST example.

Library file which executes the training and evaluation loop for MNIST.
The data is loaded using tensorflow_datasets.
"""

# See issue #620.
# pytype: disable=wrong-keyword-args

from absl import logging
from flax import linen as nn
from flax.metrics import tensorboard
from flax.training import train_state
import jax
import jax.numpy as jnp
import ml_collections
import numpy as np
import optax
import tensorflow_datasets as tfds


class CNN(nn.Module):
  """A simple CNN model."""

  @nn.compact
  def __call__(self, x):
    x = nn.Conv(features=32, kernel_size=(3, 3))(x)
    x = nn.relu(x)
    x = nn.avg_pool(x, window_shape=(2, 2), strides=(2, 2))
    x = nn.Conv(features=64, kernel_size=(3, 3))(x)
    x = nn.relu(x)
    x = nn.avg_pool(x, window_shape=(2, 2), strides=(2, 2))
    x = x.reshape((x.shape[0], -1))  # flatten
    x = nn.Dense(features=256)(x)
    x = nn.relu(x)
    x = nn.Dense(features=10)(x)
    return x


def cross_entropy_loss(*, logits, labels):
  one_hot_labels = jax.nn.one_hot(labels, num_classes=10)
  return -jnp.mean(jnp.sum(one_hot_labels * logits, axis=-1))


<<<<<<< HEAD
def compute_metrics(*, logits, labels):
  loss = cross_entropy_loss(logits=logits, labels=labels)
=======
def compute_metrics(logits, labels):
  loss = jnp.mean(optax.softmax_cross_entropy(logits, onehot(labels)))
>>>>>>> 70d6840c
  accuracy = jnp.mean(jnp.argmax(logits, -1) == labels)
  metrics = {
      'loss': loss,
      'accuracy': accuracy,
  }
  return metrics


@jax.jit
def train_step(state, batch):
  """Train for a single step."""
  def loss_fn(params):
    logits = CNN().apply({'params': params}, batch['image'])
<<<<<<< HEAD
    loss = cross_entropy_loss(logits=logits, labels=batch['label'])
=======
    loss = jnp.mean(optax.softmax_cross_entropy(
        logits=logits, labels=onehot(batch['label'])))
>>>>>>> 70d6840c
    return loss, logits
  grad_fn = jax.value_and_grad(loss_fn, has_aux=True)
  (_, logits), grads = grad_fn(state.params)
  state = state.apply_gradients(grads=grads)
  metrics = compute_metrics(logits=logits, labels=batch['label'])
  return state, metrics


@jax.jit
def eval_step(params, batch):
  logits = CNN().apply({'params': params}, batch['image'])
  return compute_metrics(logits=logits, labels=batch['label'])


def train_epoch(state, train_ds, batch_size, epoch, rng):
  """Train for a single epoch."""
  train_ds_size = len(train_ds['image'])
  steps_per_epoch = train_ds_size // batch_size

  perms = jax.random.permutation(rng, len(train_ds['image']))
  perms = perms[:steps_per_epoch * batch_size]  # skip incomplete batch
  perms = perms.reshape((steps_per_epoch, batch_size))
  batch_metrics = []
  for perm in perms:
    batch = {k: v[perm, ...] for k, v in train_ds.items()}
    state, metrics = train_step(state, batch)
    batch_metrics.append(metrics)

  # compute mean of metrics across each batch in epoch.
  batch_metrics_np = jax.device_get(batch_metrics)
  epoch_metrics_np = {
      k: np.mean([metrics[k] for metrics in batch_metrics_np])
      for k in batch_metrics_np[0]}

  logging.info(
      'train epoch: %d, loss: %.4f, accuracy: %.2f', epoch,
      epoch_metrics_np['loss'], epoch_metrics_np['accuracy'] * 100)

  return state, epoch_metrics_np


def eval_model(params, test_ds):
  metrics = eval_step(params, test_ds)
  metrics = jax.device_get(metrics)
  summary = jax.tree_map(lambda x: x.item(), metrics)
  return summary['loss'], summary['accuracy']


def get_datasets():
  """Load MNIST train and test datasets into memory."""
  ds_builder = tfds.builder('mnist')
  ds_builder.download_and_prepare()
  train_ds = tfds.as_numpy(ds_builder.as_dataset(split='train', batch_size=-1))
  test_ds = tfds.as_numpy(ds_builder.as_dataset(split='test', batch_size=-1))
  train_ds['image'] = jnp.float32(train_ds['image']) / 255.
  test_ds['image'] = jnp.float32(test_ds['image']) / 255.
  return train_ds, test_ds


def create_train_state(rng, config):
  """Creates initial `TrainState`."""
  cnn = CNN()
  params = cnn.init(rng, jnp.ones([1, 28, 28, 1]))['params']
  tx = optax.sgd(config.learning_rate, config.momentum)
  return train_state.TrainState.create(
      apply_fn=cnn.apply, params=params, tx=tx)


def train_and_evaluate(config: ml_collections.ConfigDict,
                       workdir: str) -> train_state.TrainState:
  """Execute model training and evaluation loop.

  Args:
    config: Hyperparameter configuration for training and evaluation.
    workdir: Directory where the tensorboard summaries are written to.

  Returns:
    The train state (which includes the `.params`).
  """
  train_ds, test_ds = get_datasets()
  rng = jax.random.PRNGKey(0)

  summary_writer = tensorboard.SummaryWriter(workdir)
  summary_writer.hparams(dict(config))

  rng, init_rng = jax.random.split(rng)
  state = create_train_state(init_rng, config)

  for epoch in range(1, config.num_epochs + 1):
    rng, input_rng = jax.random.split(rng)
    state, train_metrics = train_epoch(
        state, train_ds, config.batch_size, epoch, input_rng)
    loss, accuracy = eval_model(state.params, test_ds)

    logging.info('eval epoch: %d, loss: %.4f, accuracy: %.2f',
                 epoch, loss, accuracy * 100)

    summary_writer.scalar('train_loss', train_metrics['loss'], epoch)
    summary_writer.scalar('train_accuracy', train_metrics['accuracy'], epoch)
    summary_writer.scalar('eval_loss', loss, epoch)
    summary_writer.scalar('eval_accuracy', accuracy, epoch)

  summary_writer.flush()
  return state<|MERGE_RESOLUTION|>--- conflicted
+++ resolved
@@ -51,18 +51,10 @@
     return x
 
 
-def cross_entropy_loss(*, logits, labels):
-  one_hot_labels = jax.nn.one_hot(labels, num_classes=10)
-  return -jnp.mean(jnp.sum(one_hot_labels * logits, axis=-1))
-
-
-<<<<<<< HEAD
-def compute_metrics(*, logits, labels):
-  loss = cross_entropy_loss(logits=logits, labels=labels)
-=======
 def compute_metrics(logits, labels):
-  loss = jnp.mean(optax.softmax_cross_entropy(logits, onehot(labels)))
->>>>>>> 70d6840c
+  loss = jnp.mean(
+      optax.softmax_cross_entropy(
+          logits=logits, labels=jax.nn.one_hot(labels, 10)))
   accuracy = jnp.mean(jnp.argmax(logits, -1) == labels)
   metrics = {
       'loss': loss,
@@ -76,12 +68,9 @@
   """Train for a single step."""
   def loss_fn(params):
     logits = CNN().apply({'params': params}, batch['image'])
-<<<<<<< HEAD
-    loss = cross_entropy_loss(logits=logits, labels=batch['label'])
-=======
-    loss = jnp.mean(optax.softmax_cross_entropy(
-        logits=logits, labels=onehot(batch['label'])))
->>>>>>> 70d6840c
+    loss = jnp.mean(
+        optax.softmax_cross_entropy(
+            logits=logits, labels=jax.nn.one_hot(batch['label'], 10)))
     return loss, logits
   grad_fn = jax.value_and_grad(loss_fn, has_aux=True)
   (_, logits), grads = grad_fn(state.params)
